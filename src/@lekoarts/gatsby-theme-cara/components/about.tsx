/** @jsx jsx */
import { jsx } from "theme-ui"
import Divider from "@lekoarts/gatsby-theme-cara/src/elements/divider"
import Inner from "@lekoarts/gatsby-theme-cara/src/elements/inner"
import Content from "@lekoarts/gatsby-theme-cara/src/elements/content"
import Svg from "./svg"
import { UpDown, UpDownWide } from "@lekoarts/gatsby-theme-cara/src/styles/animations"
import AboutMDX from "../sections/about.mdx"

const About = ({ offset, factor = 1 }: { offset: number; factor?: number }) => (
<<<<<<< HEAD
  <section className="section has-icons" data-icon-preset="about" aria-label="About">
=======
  <section
    data-screenshot-section="about"
    className="section has-icons"
    data-icon-preset="about"
    aria-label="About"
  >
>>>>>>> 244f3ca9
    <Divider
      bg="divider"
      clipPath="polygon(0 16%, 100% 4%, 100% 82%, 0 94%)"
      speed={0.2}
      offset={offset}
      factor={factor}
    />
    <Divider speed={0.1} offset={offset} factor={factor} className="iconCanvas">
      <UpDown>
        <Svg icon="box" hiddenMobile width={6} color="icon_blue" left="50%" top="75%" />
        <Svg icon="upDown" hiddenMobile width={8} color="icon_darkest" left="70%" top="20%" />
        <Svg icon="triangle" width={8} stroke color="icon_darkest" left="25%" top="5%" />
        <Svg icon="upDown" hiddenMobile width={24} color="icon_orange" left="80%" top="80%" />
      </UpDown>
      <UpDownWide>
        <Svg icon="arrowUp" hiddenMobile width={16} color="icon_purple" left="5%" top="80%" />
        <Svg icon="triangle" width={12} stroke color="icon_brightest" left="95%" top="50%" />
        <Svg icon="circle" hiddenMobile width={6} color="icon_brightest" left="85%" top="15%" />
        <Svg icon="upDown" hiddenMobile width={8} color="icon_darkest" left="45%" top="10%" />
      </UpDownWide>
      <Svg icon="circle" hiddenMobile width={6} color="icon_brightest" left="4%" top="20%" />
      <Svg icon="circle" width={12} color="icon_darkest" left="70%" top="60%" />
      <Svg icon="box" width={6} color="icon_orange" left="10%" top="10%" />
      <Svg icon="box" width={12} color="icon_darkest" left="20%" top="30%" />
      <Svg icon="hexa" width={8} stroke color="icon_darkest" left="80%" top="70%" />
    </Divider>
    <Content speed={0.4} offset={offset} factor={factor} className="content">
      <Inner>
        <AboutMDX />
      </Inner>
    </Content>
  </section>
)

export default About<|MERGE_RESOLUTION|>--- conflicted
+++ resolved
@@ -8,16 +8,7 @@
 import AboutMDX from "../sections/about.mdx"
 
 const About = ({ offset, factor = 1 }: { offset: number; factor?: number }) => (
-<<<<<<< HEAD
-  <section className="section has-icons" data-icon-preset="about" aria-label="About">
-=======
-  <section
-    data-screenshot-section="about"
-    className="section has-icons"
-    data-icon-preset="about"
-    aria-label="About"
-  >
->>>>>>> 244f3ca9
+  <section data-screenshot-section="about" className="section has-icons" data-icon-preset="about" aria-label="About">
     <Divider
       bg="divider"
       clipPath="polygon(0 16%, 100% 4%, 100% 82%, 0 94%)"
