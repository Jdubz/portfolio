--- conflicted
+++ resolved
@@ -317,10 +317,7 @@
       success: true,
       data: {
         entries,
-<<<<<<< HEAD
-=======
         count: entries.length,
->>>>>>> 36cef6c2
       },
       requestId,
     })
@@ -444,13 +441,7 @@
 
     res.status(200).json({
       success: true,
-<<<<<<< HEAD
-      data: {
-        entry,
-      },
-=======
       data: { entry },
->>>>>>> 36cef6c2
       requestId,
     })
   } catch (error) {
@@ -559,10 +550,7 @@
       success: true,
       data: {
         blurbs,
-<<<<<<< HEAD
-=======
       count: blurbs.length,
->>>>>>> 36cef6c2
       },
       requestId,
     })
@@ -603,13 +591,7 @@
 
     res.status(200).json({
       success: true,
-<<<<<<< HEAD
-      data: {
-        blurb,
-      },
-=======
       data: { blurb },
->>>>>>> 36cef6c2
       requestId,
     })
   } catch (error) {
@@ -733,13 +715,7 @@
 
     res.status(200).json({
       success: true,
-<<<<<<< HEAD
-      data: {
-        blurb,
-      },
-=======
       data: { blurb },
->>>>>>> 36cef6c2
       requestId,
     })
   } catch (error) {
