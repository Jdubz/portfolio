/**
 * Resume & Cover Letter Generator Cloud Function
 *
 * Supports both OpenAI and Gemini AI providers with optional authentication
 * for tiered rate limiting.
 *
 * Features:
 * - Multi-provider AI (OpenAI GPT-4o, Google Gemini 2.0 Flash)
 * - PDF generation with custom branding
 * - GCS storage with signed URLs
 * - Firestore tracking and document history
 * - Rate limiting (10 viewer / 20 editor requests per 15min)
 * - Custom AI prompt management
 * - Avatar/logo upload with image validation
 *
 * Documentation:
 * - Overview: docs/development/generator/README.md
 * - Schema: docs/development/generator/SCHEMA.md
 * - Common Mistakes: docs/development/COMMON_MISTAKES.md
 */

import { https } from "firebase-functions/v2"
import type { Request, Response } from "express"
import Joi from "joi"
import busboy from "busboy"
import type { Readable } from "stream"
import { GeneratorService } from "./services/generator.service"
import { ExperienceService } from "./services/experience.service"
import { BlurbService } from "./services/blurb.service"
import { createAIProvider } from "./services/ai-provider.factory"
import { PDFService } from "./services/pdf.service"
import { StorageService } from "./services/storage.service"
import {
  createInitialSteps,
  startStep,
  completeStep,
} from "./utils/generation-steps"
import { verifyAuthenticatedEditor, checkOptionalAuth, type AuthenticatedRequest } from "./middleware/auth.middleware"
import { generatorRateLimiter, generatorEditorRateLimiter } from "./middleware/rate-limit.middleware"
import type { GenerationType, GeneratorResponse } from "./types/generator.types"
import { logger } from "./utils/logger"
import { generateRequestId } from "./utils/request-id"
import { corsHandler } from "./config/cors"
import { GENERATOR_ERROR_CODES as ERROR_CODES } from "./config/error-codes"
import { PACKAGE_VERSION } from "./config/versions"

// Initialize services
const generatorService = new GeneratorService(logger)
const experienceService = new ExperienceService(logger)
const blurbService = new BlurbService(logger)
const pdfService = new PDFService(logger)
const storageService = new StorageService(undefined, logger) // Use environment-aware bucket selection

// Validation schemas
const generateRequestSchema = Joi.object({
  generateType: Joi.string().valid("resume", "coverLetter", "both").required(),
  provider: Joi.string().valid("openai", "gemini").optional().default("gemini"),
  job: Joi.object({
    role: Joi.string().trim().min(1).max(200).required(),
    company: Joi.string().trim().min(1).max(200).required(),
    companyWebsite: Joi.string().uri().optional().allow(""),
    jobDescriptionUrl: Joi.string().uri().optional().allow(""),
    jobDescriptionText: Joi.string().trim().max(10000).optional().allow(""),
  }).required(),
  preferences: Joi.object({
    style: Joi.string().valid("modern", "traditional", "technical", "executive").optional(),
    emphasize: Joi.array().items(Joi.string()).optional(),
  }).optional(),
})

const updateDefaultsSchema = Joi.object({
  name: Joi.string().trim().min(1).max(100).optional(),
  email: Joi.string().email().optional(),
  phone: Joi.string().trim().max(50).optional().allow(""),
  location: Joi.string().trim().max(100).optional().allow(""),
  website: Joi.string().uri().optional().allow(""),
  github: Joi.string().uri().optional().allow(""),
  linkedin: Joi.string().uri().optional().allow(""),
  avatar: Joi.string().uri().optional().allow(""),
  logo: Joi.string().uri().optional().allow(""),
  accentColor: Joi.string()
    .pattern(/^#[0-9A-Fa-f]{6}$/)
    .optional(),
  defaultStyle: Joi.string().valid("modern", "traditional", "technical", "executive").optional(),
})

/**
 * Main handler for generator requests
 */
const handleGeneratorRequest = async (req: Request, res: Response): Promise<void> => {
  const requestId = generateRequestId()

  try {
    // Handle CORS
    await new Promise<void>((resolve, reject) => {
      corsHandler(req, res, async () => {
        try {
          // Handle OPTIONS preflight
          if (req.method === "OPTIONS") {
            res.status(204).send("")
            resolve()
            return
          }

          const path = req.path || req.url

          // Route: GET /health - Health check (public)
          if (req.method === "GET" && path === "/health") {
            res.status(200).json({
              success: true,
              service: "manageGenerator",
              status: "healthy",
              version: PACKAGE_VERSION,
              timestamp: new Date().toISOString(),
            })
            resolve()
            return
          }

          // Route: POST /generator/generate - Generate documents (public, rate limited)
          if (req.method === "POST" && path === "/generator/generate") {
            // Check if user is authenticated (optional, doesn't reject if not)
            const isAuthenticated = await checkOptionalAuth(req as AuthenticatedRequest, logger)

            // Apply appropriate rate limiting based on auth status
            const rateLimiter = isAuthenticated ? generatorEditorRateLimiter : generatorRateLimiter
            await new Promise<void>((resolveRateLimit, rejectRateLimit) => {
              rateLimiter(req, res, (err) => {
                if (err) rejectRateLimit(err)
                else resolveRateLimit()
              })
            })

            await handleGenerate(req, res, requestId)
            resolve()
            return
          }

          // Route: GET /generator/defaults - Get default settings (public)
          if (req.method === "GET" && path === "/generator/defaults") {
            await handleGetDefaults(req, res, requestId)
            resolve()
            return
          }

          // Route: GET /generator/requests/:id - Get request status (public for polling)
          if (req.method === "GET" && path.startsWith("/generator/requests/")) {
            await handleGetRequest(req, res, requestId)
            resolve()
            return
          }

          // All other routes require authentication
          await new Promise<void>((resolveAuth, rejectAuth) => {
            verifyAuthenticatedEditor(logger)(req as AuthenticatedRequest, res, (err) => {
              if (err) rejectAuth(err)
              else resolveAuth()
            })
          })

          // Route: PUT /generator/defaults - Update defaults (auth required)
          if (req.method === "PUT" && path === "/generator/defaults") {
            await handleUpdateDefaults(req as AuthenticatedRequest, res, requestId)
            resolve()
            return
          }

          // Route: POST /generator/upload-image - Upload avatar/logo (auth required)
          if (req.method === "POST" && path === "/generator/upload-image") {
            await handleUploadImage(req as AuthenticatedRequest, res, requestId)
            resolve()
            return
          }

          // Route: GET /generator/requests - List requests (auth required)
          if (req.method === "GET" && path === "/generator/requests") {
            await handleListRequests(req as AuthenticatedRequest, res, requestId)
            resolve()
            return
          }

          // Unknown route
          const err = ERROR_CODES.METHOD_NOT_ALLOWED
          logger.warning("Method not allowed", { method: req.method, path, requestId })
          res.status(err.status).json({
            success: false,
            error: "METHOD_NOT_ALLOWED",
            errorCode: err.code,
            message: err.message,
            requestId,
          })
          resolve()
        } catch (err) {
          reject(err)
        }
      })
    })
  } catch (error) {
    logger.error("Unexpected error in generator handler", { error, requestId })
    const err = ERROR_CODES.INTERNAL_ERROR
    res.status(err.status).json({
      success: false,
      error: "INTERNAL_ERROR",
      errorCode: err.code,
      message: err.message,
      requestId,
    })
  }
}

/**
 * POST /generator/generate - Generate documents
 */
async function handleGenerate(req: Request, res: Response, requestId: string): Promise<void> {
  const startTime = Date.now()

  try {
    // Validate request body
    const { error, value } = generateRequestSchema.validate(req.body)

    if (error) {
      logger.warning("Validation failed for generate", {
        error: error.details,
        requestId,
      })

      const err = ERROR_CODES.VALIDATION_FAILED
      res.status(err.status).json({
        success: false,
        error: "VALIDATION_FAILED",
        errorCode: err.code,
        message: error.details[0].message,
        details: error.details,
        requestId,
      })
      return
    }

    const generateType: GenerationType = value.generateType
    const job = value.job
    const preferences = value.preferences
    const provider = value.provider // AI provider selection (openai or gemini)

    logger.info("Processing generation request", {
      requestId,
      generateType,
      role: job.role,
      company: job.company,
    })

    // Step 1: Fetch defaults
    const defaults = await generatorService.getDefaults()
    if (!defaults) {
      throw new Error("Generator defaults not found. Please seed the defaults document.")
    }

    // Step 2: Fetch experience data
    const [entries, blurbs] = await Promise.all([experienceService.listEntries(), blurbService.listBlurbs()])

    logger.info("Fetched experience data", {
      entriesCount: entries.length,
      blurbsCount: blurbs.length,
    })

    // Step 3: Create request document with initial steps
    const generationRequestId = await generatorService.createRequest(
      generateType,
      job,
      defaults,
      {
        entries,
        blurbs,
      },
      preferences,
      requestId, // Use HTTP request ID as viewer session ID for now
      undefined, // editorEmail (undefined for now)
      provider // AI provider selection (openai or gemini, defaults to gemini)
    )

    // Initialize step tracking
    let steps = createInitialSteps(generateType)
    await generatorService.updateSteps(generationRequestId, steps)
    await generatorService.updateStatus(generationRequestId, "processing")

    // Step 1: Start fetch_data
    steps = startStep(steps, "fetch_data")

    // Step 4: Initialize AI provider (OpenAI or Gemini)
    const aiProvider = await createAIProvider(provider || "gemini", logger)

    logger.info("AI provider initialized", {
      provider: aiProvider.providerType,
      model: aiProvider.model,
      requestId,
    })

    // Complete fetch_data step
    steps = completeStep(steps, "fetch_data")
    await generatorService.updateSteps(generationRequestId, steps)

    // Step 5: Generate documents based on type
    let resumeResult: Awaited<ReturnType<typeof aiProvider.generateResume>> | undefined
    let coverLetterResult: Awaited<ReturnType<typeof aiProvider.generateCoverLetter>> | undefined
    let resumePDF: Buffer | undefined
    let coverLetterPDF: Buffer | undefined

    try {
      // Prepare job description
      const jobDescription =
        job.jobDescriptionText || job.jobDescriptionUrl
          ? `${job.jobDescriptionText || ""}\n${job.jobDescriptionUrl ? `Job URL: ${job.jobDescriptionUrl}` : ""}`.trim()
          : undefined

      // Generate resume if requested
      if (generateType === "resume" || generateType === "both") {
        // Start generate_resume step
        steps = startStep(steps, "generate_resume")
        await generatorService.updateSteps(generationRequestId, steps)

        logger.info("Generating resume", { requestId })

        resumeResult = await aiProvider.generateResume({
          personalInfo: {
            name: defaults.name,
            email: defaults.email,
            phone: defaults.phone,
            location: defaults.location,
            website: defaults.website,
            github: defaults.github,
            linkedin: defaults.linkedin,
          },
          job: {
            role: job.role,
            company: job.company,
            companyWebsite: job.companyWebsite,
            jobDescription,
          },
          experienceEntries: entries,
          experienceBlurbs: blurbs,
          emphasize: preferences?.emphasize,
          customPrompts: defaults.aiPrompts?.resume,
        })

        // Complete generate_resume step
        steps = completeStep(steps, "generate_resume")
        await generatorService.updateSteps(generationRequestId, steps)

        // Start create_resume_pdf step
        steps = startStep(steps, "create_resume_pdf")
        await generatorService.updateSteps(generationRequestId, steps)

        // Generate PDF (always use "modern" style)
        resumePDF = await pdfService.generateResumePDF(resumeResult.content, "modern", defaults.accentColor)

        logger.info("Resume generated", {
          tokenUsage: resumeResult.tokenUsage,
          pdfSize: resumePDF.length,
        })
      }

      // Generate cover letter if requested
      if (generateType === "coverLetter" || generateType === "both") {
        // Start generate_cover_letter step
        steps = startStep(steps, "generate_cover_letter")
        await generatorService.updateSteps(generationRequestId, steps)

        logger.info("Generating cover letter", { requestId })

        const jobDescription =
          job.jobDescriptionText || job.jobDescriptionUrl
            ? `${job.jobDescriptionText || ""}\n${job.jobDescriptionUrl ? `Job URL: ${job.jobDescriptionUrl}` : ""}`.trim()
            : undefined

        coverLetterResult = await aiProvider.generateCoverLetter({
          personalInfo: {
            name: defaults.name,
            email: defaults.email,
          },
          job: {
            role: job.role,
            company: job.company,
            companyWebsite: job.companyWebsite,
            jobDescription,
          },
          experienceEntries: entries,
          experienceBlurbs: blurbs,
          customPrompts: defaults.aiPrompts?.coverLetter,
        })

        // Complete generate_cover_letter step
        steps = completeStep(steps, "generate_cover_letter")
        await generatorService.updateSteps(generationRequestId, steps)

        // Start create_cover_letter_pdf step
        steps = startStep(steps, "create_cover_letter_pdf")
        await generatorService.updateSteps(generationRequestId, steps)

        // Generate PDF
        coverLetterPDF = await pdfService.generateCoverLetterPDF(
          coverLetterResult.content,
          defaults.name,
          defaults.email,
          defaults.accentColor
        )

        logger.info("Cover letter generated", {
          tokenUsage: coverLetterResult.tokenUsage,
          pdfSize: coverLetterPDF.length,
        })
      }

      // Step 5: Upload PDFs to GCS
      type UploadResult = Awaited<ReturnType<typeof storageService.uploadPDF>>
      let resumeUploadResult: UploadResult | undefined
      let coverLetterUploadResult: UploadResult | undefined
      let resumeSignedUrl: string | undefined
      let coverLetterSignedUrl: string | undefined

      // Check if user is an editor (for signed URL expiry)
      const isEditor = await checkOptionalAuth(req as AuthenticatedRequest, logger)
      const expiresInHours = isEditor ? 168 : 1 // 7 days (168 hours) for editors, 1 hour for viewers

      // Generate filename-safe strings
      const companySafe = job.company.replace(/[^a-z0-9]/gi, "_").toLowerCase()
      const roleSafe = job.role.replace(/[^a-z0-9]/gi, "_").toLowerCase()
      const timestamp = new Date().toISOString().replace(/[:.]/g, "-")

      // Start upload_documents step
      steps = startStep(steps, "upload_documents")
      await generatorService.updateSteps(generationRequestId, steps)

      if (resumePDF) {
        const filename = `${companySafe}_${roleSafe}_resume_${timestamp}.pdf`
        resumeUploadResult = await storageService.uploadPDF(resumePDF, filename, "resume")

        // Generate signed URL
        resumeSignedUrl = await storageService.generateSignedUrl(resumeUploadResult.gcsPath, { expiresInHours })

        logger.info("Resume uploaded to GCS", { gcsPath: resumeUploadResult.gcsPath, expiresInHours })

        // Complete create_resume_pdf step with download URL (enables early download!)
        steps = completeStep(steps, "create_resume_pdf", { resumeUrl: resumeSignedUrl })
        await generatorService.updateSteps(generationRequestId, steps)
      }

      if (coverLetterPDF) {
        const filename = `${companySafe}_${roleSafe}_cover_letter_${timestamp}.pdf`
        coverLetterUploadResult = await storageService.uploadPDF(coverLetterPDF, filename, "cover-letter")

        // Generate signed URL
        coverLetterSignedUrl = await storageService.generateSignedUrl(coverLetterUploadResult.gcsPath, { expiresInHours })

        logger.info("Cover letter uploaded to GCS", { gcsPath: coverLetterUploadResult.gcsPath, expiresInHours })

        // Complete create_cover_letter_pdf step with download URL (enables early download!)
        steps = completeStep(steps, "create_cover_letter_pdf", { coverLetterUrl: coverLetterSignedUrl })
        await generatorService.updateSteps(generationRequestId, steps)
      }

      // Complete upload_documents step
      steps = completeStep(steps, "upload_documents")
      await generatorService.updateSteps(generationRequestId, steps)

      // Calculate total metrics
      const durationMs = Date.now() - startTime
      const totalTokens =
        (resumeResult?.tokenUsage.totalTokens || 0) + (coverLetterResult?.tokenUsage.totalTokens || 0)
      const costUsd =
        (resumeResult ? aiProvider.calculateCost(resumeResult.tokenUsage) : 0) +
        (coverLetterResult ? aiProvider.calculateCost(coverLetterResult.tokenUsage) : 0)

      // Step 6: Create response document
      // Build result object without undefined values (Firestore doesn't allow them)
      const result: GeneratorResponse["result"] = {
        success: true,
      }

      if (resumeResult) {
        result.resume = resumeResult.content
      }

      if (coverLetterResult) {
        result.coverLetter = coverLetterResult.content
      }

      // Build metrics object without undefined values (Firestore doesn't allow them)
      const tokenUsage: {
        resumePrompt?: number
        resumeCompletion?: number
        coverLetterPrompt?: number
        coverLetterCompletion?: number
        total: number
      } = {
        total: totalTokens,
      }

      if (resumeResult) {
        tokenUsage.resumePrompt = resumeResult.tokenUsage.promptTokens
        tokenUsage.resumeCompletion = resumeResult.tokenUsage.completionTokens
      }

      if (coverLetterResult) {
        tokenUsage.coverLetterPrompt = coverLetterResult.tokenUsage.promptTokens
        tokenUsage.coverLetterCompletion = coverLetterResult.tokenUsage.completionTokens
      }

      // Build files object for GCS storage information
      const files: GeneratorResponse["files"] = {}

      if (resumeUploadResult && resumeSignedUrl) {
        files.resume = {
          gcsPath: resumeUploadResult.gcsPath,
          signedUrl: resumeSignedUrl,
          signedUrlExpiry: new Date(Date.now() + expiresInHours * 60 * 60 * 1000) as any, // Will be converted to Firestore Timestamp
          size: resumeUploadResult.size,
          storageClass: resumeUploadResult.storageClass,
        }
      }

      if (coverLetterUploadResult && coverLetterSignedUrl) {
        files.coverLetter = {
          gcsPath: coverLetterUploadResult.gcsPath,
          signedUrl: coverLetterSignedUrl,
          signedUrlExpiry: new Date(Date.now() + expiresInHours * 60 * 60 * 1000) as any, // Will be converted to Firestore Timestamp
          size: coverLetterUploadResult.size,
          storageClass: coverLetterUploadResult.storageClass,
        }
      }

      await generatorService.createResponse(
        generationRequestId,
        result,
        {
          durationMs,
          tokenUsage,
          costUsd,
          model: resumeResult?.model || coverLetterResult?.model || aiProvider.model,
        },
        files
      )

      // Update request status to completed
      await generatorService.updateStatus(generationRequestId, "completed")

      logger.info("Generation completed successfully", {
        requestId,
        generationRequestId,
        durationMs,
        totalTokens,
        costUsd,
      })

      // Step 6: Return signed URLs for GCS downloads
      res.status(200).json({
        success: true,
        data: {
          generationId: generationRequestId,
          responseId: generationRequestId.replace("request", "response"),
          metadata: {
            generatedAt: new Date().toISOString(),
            role: job.role,
            company: job.company,
            generateType,
            tokenUsage: {
              total: totalTokens,
            },
            costUsd,
            model: resumeResult?.model || coverLetterResult?.model || aiProvider.model,
            durationMs,
          },
          // Return signed URLs for downloads (Phase 2.2)
          resumeUrl: resumeSignedUrl,
          coverLetterUrl: coverLetterSignedUrl,
          // Include expiry information
          urlExpiresIn: isEditor ? "7 days" : "1 hour",
        },
        requestId, // HTTP request ID for tracking
      })
    } catch (generationError) {
      // Generation failed - update status and create error response
      await generatorService.updateStatus(generationRequestId, "failed")

      await generatorService.createResponse(
        generationRequestId,
        {
          success: false,
          error: {
            message: generationError instanceof Error ? generationError.message : String(generationError),
            stage: (provider === "openai" ? "openai_generation" : "gemini_generation") as
              | "openai_generation"
              | "gemini_generation",
          },
        },
        {
          durationMs: Date.now() - startTime,
          model: aiProvider.model,
        }
      )

      throw generationError
    }
  } catch (error) {
    logger.error("Failed to generate documents", { error, requestId })

    const errorMessage = error instanceof Error ? error.message : String(error)
    const isAIError = errorMessage.includes("OpenAI") || errorMessage.includes("Gemini") || errorMessage.includes("AI")
    const err = isAIError ? ERROR_CODES.OPENAI_ERROR : ERROR_CODES.INTERNAL_ERROR

    res.status(err.status).json({
      success: false,
      error: isAIError ? "AI_ERROR" : "INTERNAL_ERROR",
      errorCode: err.code,
      message: errorMessage,
      requestId,
    })
  }
}

/**
 * GET /generator/defaults - Get default settings
 */
async function handleGetDefaults(req: Request, res: Response, requestId: string): Promise<void> {
  try {
    logger.info("Getting generator defaults", { requestId })

    const defaults = await generatorService.getDefaults()

    if (!defaults) {
      const err = ERROR_CODES.NOT_FOUND
      res.status(err.status).json({
        success: false,
        error: "NOT_FOUND",
        errorCode: err.code,
        message: "Generator defaults not found",
        requestId,
      })
      return
    }

    res.status(200).json({
      success: true,
      data: defaults,
      requestId,
    })
  } catch (error) {
    logger.error("Failed to get defaults", { error, requestId })

    const err = ERROR_CODES.FIRESTORE_ERROR
    res.status(err.status).json({
      success: false,
      error: "FIRESTORE_ERROR",
      errorCode: err.code,
      message: err.message,
      requestId,
    })
  }
}

/**
 * GET /generator/requests/:id - Get request status (public for polling)
 */
async function handleGetRequest(req: Request, res: Response, requestId: string): Promise<void> {
  try {
    const path = req.path || req.url
    const generationRequestId = path.split("/").pop()

    if (!generationRequestId) {
      const err = ERROR_CODES.VALIDATION_FAILED
      res.status(err.status).json({
        success: false,
        error: "VALIDATION_FAILED",
        errorCode: err.code,
        message: "Request ID is required",
        requestId,
      })
      return
    }

    logger.info("Getting generation request", { requestId, generationRequestId })

    const request = await generatorService.getRequest(generationRequestId)

    if (!request) {
      const err = ERROR_CODES.NOT_FOUND
      res.status(err.status).json({
        success: false,
        error: "NOT_FOUND",
        errorCode: err.code,
        message: "Generation request not found",
        requestId,
      })
      return
    }

    // Return only status and progress information (don't leak full request details)
    res.status(200).json({
      success: true,
      data: {
        id: request.id,
        status: request.status,
        steps: request.steps,
        createdAt: request.createdAt,
      },
      requestId,
    })
  } catch (error) {
    logger.error("Failed to get request", { error, requestId })

    const err = ERROR_CODES.FIRESTORE_ERROR
    res.status(err.status).json({
      success: false,
      error: "FIRESTORE_ERROR",
      errorCode: err.code,
      message: err.message,
      requestId,
    })
  }
}

/**
 * PUT /generator/defaults - Update defaults (auth required)
 */
async function handleUpdateDefaults(req: AuthenticatedRequest, res: Response, requestId: string): Promise<void> {
  try {
    // Validate request body
    const { error, value } = updateDefaultsSchema.validate(req.body)

    if (error) {
      logger.warning("Validation failed for update defaults", {
        error: error.details,
        requestId,
      })

      const err = ERROR_CODES.VALIDATION_FAILED
      res.status(err.status).json({
        success: false,
        error: "VALIDATION_FAILED",
        errorCode: err.code,
        message: error.details[0].message,
        details: error.details,
        requestId,
      })
      return
    }

    const userEmail = req.user!.email

    logger.info("Updating generator defaults", {
      requestId,
      userEmail,
      fieldsToUpdate: Object.keys(value),
    })

    const defaults = await generatorService.updateDefaults(value, userEmail)

    res.status(200).json({
      success: true,
      data: defaults,
      requestId,
    })
  } catch (error) {
    logger.error("Failed to update defaults", { error, requestId })

    const err = ERROR_CODES.FIRESTORE_ERROR
    res.status(err.status).json({
      success: false,
      error: "FIRESTORE_ERROR",
      errorCode: err.code,
      message: err.message,
      requestId,
    })
  }
}

/**
 * GET /generator/requests - List requests (auth required)
 */
async function handleListRequests(req: AuthenticatedRequest, res: Response, requestId: string): Promise<void> {
  try {
    logger.info("Listing generation requests", { requestId })

    const requests = await generatorService.listRequests({
      limit: 50,
    })

    res.status(200).json({
      success: true,
      data: {
        requests,
        count: requests.length,
      },
      requestId,
    })
  } catch (error) {
    logger.error("Failed to list requests", { error, requestId })

    const err = ERROR_CODES.FIRESTORE_ERROR
    res.status(err.status).json({
      success: false,
      error: "FIRESTORE_ERROR",
      errorCode: err.code,
      message: err.message,
      requestId,
    })
  }
}

/**
 * POST /generator/upload-image - Upload avatar or logo image (auth required)
 */
async function handleUploadImage(req: AuthenticatedRequest, res: Response, requestId: string): Promise<void> {
  try {
    // Parse multipart/form-data
    const bb = busboy({ headers: req.headers })

    let imageType: "avatar" | "logo" | null = null
    let fileBuffer: Buffer | null = null
    let filename: string | null = null
    let contentType: string | null = null

<<<<<<< HEAD
    bb.on("field", (fieldname: string, val: string) => {
      if (fieldname === "imageType" && (val === "avatar" || val === "logo")) {
        imageType = val
      }
    })

    bb.on("file", (fieldname: string, file: Readable, info: { filename: string; mimeType: string }) => {
      const chunks: Buffer[] = []
      file.on("data", (chunk: Buffer) => {
        chunks.push(chunk)
      })
      file.on("end", () => {
        fileBuffer = Buffer.concat(chunks)
        filename = info.filename
        contentType = info.mimeType
      })
    })

    await new Promise<void>((resolve, reject) => {
      let finished = false
=======
    await new Promise<void>((resolve, reject) => {
      let finished = false
      const filePromises: Promise<void>[] = []
>>>>>>> 12176bba

      const cleanup = () => {
        req.removeListener("error", onReqError)
        req.removeListener("close", onReqClose)
        bb.removeListener("finish", onFinish)
        bb.removeListener("error", onBbError)
      }

<<<<<<< HEAD
=======
      bb.on("field", (fieldname: string, val: string) => {
        if (fieldname === "imageType" && (val === "avatar" || val === "logo")) {
          imageType = val
        }
      })

      bb.on("file", (fieldname: string, file: Readable, info: { filename: string; mimeType: string }) => {
        const chunks: Buffer[] = []

        // Create promise for this file that resolves when file stream ends
        const filePromise = new Promise<void>((resolveFile, rejectFile) => {
          file.on("data", (chunk: Buffer) => {
            chunks.push(chunk)
          })

          file.on("end", () => {
            fileBuffer = Buffer.concat(chunks)
            filename = info.filename
            contentType = info.mimeType
            resolveFile()
          })

          file.on("error", (err: Error) => {
            rejectFile(err)
          })
        })

        filePromises.push(filePromise)
      })

>>>>>>> 12176bba
      const onFinish = () => {
        if (!finished) {
          finished = true
          cleanup()
<<<<<<< HEAD
          resolve()
=======

          // Wait for all file streams to complete before resolving
          Promise.all(filePromises)
            .then(() => resolve())
            .catch((err) => reject(err))
>>>>>>> 12176bba
        }
      }

      const onBbError = (err: Error) => {
        if (!finished) {
          finished = true
          cleanup()
          reject(err)
        }
      }

      const onReqError = (err: Error) => {
        if (!finished) {
          finished = true
          cleanup()
          reject(new Error(`Request error: ${err.message}`))
        }
      }

      const onReqClose = () => {
        if (!finished) {
          finished = true
          cleanup()
          reject(new Error("Request stream closed prematurely"))
        }
      }

      bb.on("finish", onFinish)
      bb.on("error", onBbError)
      req.on("error", onReqError)
      req.on("close", onReqClose)

      req.pipe(bb)
    })

    // Validate inputs
    if (!imageType || !fileBuffer || !filename || !contentType) {
      const err = ERROR_CODES.VALIDATION_FAILED
      res.status(err.status).json({
        success: false,
        error: "VALIDATION_FAILED",
        errorCode: err.code,
        message: "Missing required fields: imageType, file",
        requestId,
      })
      return
    }

    const userEmail = req.user!.email

    // TypeScript needs help understanding these are not null after validation
    const validFileBuffer = fileBuffer as Buffer
    const validFilename = filename as string
    const validContentType = contentType as string
    const validImageType = imageType as "avatar" | "logo"

    logger.info("Uploading image", {
      requestId,
      userEmail,
      imageType: validImageType,
      filename: validFilename,
      contentType: validContentType,
      size: validFileBuffer.length,
    })

    // Generate unique filename
    const timestamp = Date.now()
    const ext = validFilename.split(".").pop() || "jpg"
    const uniqueFilename = `${validImageType}-${timestamp}.${ext}`

    // Upload to GCS
    const uploadResult = await storageService.uploadImage(validFileBuffer, uniqueFilename, validImageType, validContentType)

    // Generate signed URL for immediate use
    const signedUrl = await storageService.generateSignedUrl(uploadResult.gcsPath, { expiresInHours: 24 * 365 }) // 1 year

    // Update defaults with new image URL
    const updateData = validImageType === "avatar" ? { avatar: signedUrl } : { logo: signedUrl }
    await generatorService.updateDefaults(updateData, userEmail)

    res.status(200).json({
      success: true,
      data: {
        imageType: validImageType,
        url: signedUrl,
        gcsPath: uploadResult.gcsPath,
        size: uploadResult.size,
      },
      requestId,
    })
  } catch (error) {
    logger.error("Failed to upload image", { error, requestId })

    const err = ERROR_CODES.INTERNAL_ERROR
    res.status(err.status).json({
      success: false,
      error: "IMAGE_UPLOAD_FAILED",
      errorCode: err.code,
      message: error instanceof Error ? error.message : "Failed to upload image",
      requestId,
    })
  }
}

/**
 * Export as Firebase HTTP Function (v2)
 */
export const manageGenerator = https.onRequest(
  {
    region: "us-central1",
    memory: "1GiB", // Higher for Puppeteer
    maxInstances: 10,
    timeoutSeconds: 300, // 5 minutes for generation
    secrets: ["openai-api-key", "gemini-api-key"],
    serviceAccount: "cloud-functions-builder@static-sites-257923.iam.gserviceaccount.com",
  },
  handleGeneratorRequest
)
<|MERGE_RESOLUTION|>--- conflicted
+++ resolved
@@ -818,32 +818,9 @@
     let filename: string | null = null
     let contentType: string | null = null
 
-<<<<<<< HEAD
-    bb.on("field", (fieldname: string, val: string) => {
-      if (fieldname === "imageType" && (val === "avatar" || val === "logo")) {
-        imageType = val
-      }
-    })
-
-    bb.on("file", (fieldname: string, file: Readable, info: { filename: string; mimeType: string }) => {
-      const chunks: Buffer[] = []
-      file.on("data", (chunk: Buffer) => {
-        chunks.push(chunk)
-      })
-      file.on("end", () => {
-        fileBuffer = Buffer.concat(chunks)
-        filename = info.filename
-        contentType = info.mimeType
-      })
-    })
-
-    await new Promise<void>((resolve, reject) => {
-      let finished = false
-=======
     await new Promise<void>((resolve, reject) => {
       let finished = false
       const filePromises: Promise<void>[] = []
->>>>>>> 12176bba
 
       const cleanup = () => {
         req.removeListener("error", onReqError)
@@ -852,8 +829,6 @@
         bb.removeListener("error", onBbError)
       }
 
-<<<<<<< HEAD
-=======
       bb.on("field", (fieldname: string, val: string) => {
         if (fieldname === "imageType" && (val === "avatar" || val === "logo")) {
           imageType = val
@@ -884,20 +859,15 @@
         filePromises.push(filePromise)
       })
 
->>>>>>> 12176bba
       const onFinish = () => {
         if (!finished) {
           finished = true
           cleanup()
-<<<<<<< HEAD
-          resolve()
-=======
 
           // Wait for all file streams to complete before resolving
           Promise.all(filePromises)
             .then(() => resolve())
             .catch((err) => reject(err))
->>>>>>> 12176bba
         }
       }
 
