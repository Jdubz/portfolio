/**
 * Database configuration constants
 * Centralized configuration for Firestore database settings
 *
 * Environment-based database selection:
 * - Emulator: (default)
 * - Staging: portfolio-staging
 * - Production: portfolio
 */

/**
 * Get the appropriate Firestore database ID based on environment
 *
<<<<<<< HEAD
 * Development/Emulator: Uses "(default)" for reliable export/import
 * Production: Uses "portfolio" - the named production database
=======
 * Priority order:
 * 1. FIRESTORE_DATABASE_ID environment variable (explicit override)
 * 2. Emulator detection (uses "(default)")
 * 3. ENVIRONMENT variable (production/staging)
 * 4. NODE_ENV variable (fallback)
 * 5. Default to "portfolio" (production)
>>>>>>> 36cef6c2
 *
 * @returns {string} The database ID to use
 */
<<<<<<< HEAD
const isEmulator = process.env.FIRESTORE_EMULATOR_HOST || process.env.FUNCTIONS_EMULATOR === "true"
export const DATABASE_ID = isEmulator ? "(default)" : (process.env.FIRESTORE_DATABASE_ID || "portfolio")
=======
function getDatabaseId(): string {
  // Explicit override
  if (process.env.FIRESTORE_DATABASE_ID) {
    return process.env.FIRESTORE_DATABASE_ID
  }

  // Emulator detection
  const isEmulator = process.env.FIRESTORE_EMULATOR_HOST || process.env.FUNCTIONS_EMULATOR === "true"
  if (isEmulator) {
    return "(default)"
  }

  // Environment-based selection
  const environment = process.env.ENVIRONMENT || process.env.NODE_ENV

  switch (environment) {
    case "staging":
      return "portfolio-staging"
    case "production":
      return "portfolio"
    case "development":
    case "test":
      return "(default)"
    default:
      // Production is the safe default
      return "portfolio"
  }
}

/**
 * Firestore database ID
 *
 * IMPORTANT: This value is determined at module load time and will not change
 * during function execution. Ensure environment variables are set before import.
 */
export const DATABASE_ID = getDatabaseId()
>>>>>>> 36cef6c2

/**
 * Experience entries collection name
 */
export const EXPERIENCE_COLLECTION = "experience-entries"

/**
 * Blurb entries collection name
 */
export const BLURBS_COLLECTION = "experience-blurbs"

/**
 * Generator collection name
 * Stores default settings, generation requests, and generation responses
 */
<<<<<<< HEAD
export const GENERATOR_COLLECTION = "generator"
=======
export const GENERATOR_COLLECTION = "generator"

/**
 * Validate that DATABASE_ID is set correctly
 * This runs at module load time to catch configuration errors early
 */
if (!DATABASE_ID || DATABASE_ID === "") {
  throw new Error("DATABASE_ID must be set. Check environment configuration.")
}

// Log database configuration (redacted in production)
const isProduction = process.env.ENVIRONMENT === "production" || process.env.NODE_ENV === "production"
if (!isProduction) {
  console.log(`[Database Config] Using database: ${DATABASE_ID}`)
  console.log(`[Database Config] Environment: ${process.env.ENVIRONMENT || process.env.NODE_ENV || "unknown"}`)
}
>>>>>>> 36cef6c2
<|MERGE_RESOLUTION|>--- conflicted
+++ resolved
@@ -11,24 +11,15 @@
 /**
  * Get the appropriate Firestore database ID based on environment
  *
-<<<<<<< HEAD
- * Development/Emulator: Uses "(default)" for reliable export/import
- * Production: Uses "portfolio" - the named production database
-=======
  * Priority order:
  * 1. FIRESTORE_DATABASE_ID environment variable (explicit override)
  * 2. Emulator detection (uses "(default)")
  * 3. ENVIRONMENT variable (production/staging)
  * 4. NODE_ENV variable (fallback)
  * 5. Default to "portfolio" (production)
->>>>>>> 36cef6c2
  *
  * @returns {string} The database ID to use
  */
-<<<<<<< HEAD
-const isEmulator = process.env.FIRESTORE_EMULATOR_HOST || process.env.FUNCTIONS_EMULATOR === "true"
-export const DATABASE_ID = isEmulator ? "(default)" : (process.env.FIRESTORE_DATABASE_ID || "portfolio")
-=======
 function getDatabaseId(): string {
   // Explicit override
   if (process.env.FIRESTORE_DATABASE_ID) {
@@ -65,7 +56,6 @@
  * during function execution. Ensure environment variables are set before import.
  */
 export const DATABASE_ID = getDatabaseId()
->>>>>>> 36cef6c2
 
 /**
  * Experience entries collection name
@@ -81,9 +71,6 @@
  * Generator collection name
  * Stores default settings, generation requests, and generation responses
  */
-<<<<<<< HEAD
-export const GENERATOR_COLLECTION = "generator"
-=======
 export const GENERATOR_COLLECTION = "generator"
 
 /**
@@ -99,5 +86,4 @@
 if (!isProduction) {
   console.log(`[Database Config] Using database: ${DATABASE_ID}`)
   console.log(`[Database Config] Environment: ${process.env.ENVIRONMENT || process.env.NODE_ENV || "unknown"}`)
-}
->>>>>>> 36cef6c2
+}