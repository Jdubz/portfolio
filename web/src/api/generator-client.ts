/**
 * Generator API Client
 *
 * Handles all resume/cover letter generator operations.
 */

import { ApiClient } from "./client"
import { API_CONFIG } from "../config/api"
import type {
  GenerateRequest,
  GenerateResponse,
  GeneratorDefaults,
  UpdateDefaultsData,
  GenerationRequest,
} from "../types/generator"

<<<<<<< HEAD
/**
 * Get the Generator API base URL
 * Uses manageGenerator function instead of manageExperience
 */
const getGeneratorApiUrl = (): string => {
  // Check if running on localhost (development) - use runtime check, not build-time
  const isLocalhost =
    typeof window !== "undefined" &&
    (window.location.hostname === "localhost" || window.location.hostname === "127.0.0.1")

  // Use emulator in development
  if (isLocalhost) {
    const emulatorHost = process.env.GATSBY_EMULATOR_HOST ?? API_CONFIG.defaultEmulatorHost
    return `http://${emulatorHost}:${API_CONFIG.emulatorPort}/${API_CONFIG.projectId}/${API_CONFIG.region}/manageGenerator`
  }

  // Production/staging URL
  return (
    process.env.GATSBY_GENERATOR_API_URL ??
    `https://${API_CONFIG.region}-${API_CONFIG.projectId}.cloudfunctions.net/manageGenerator`
  )
}

=======
>>>>>>> 6d5838ba
export class GeneratorClient extends ApiClient {
  constructor() {
    super()
    // Override baseUrl to point to manageGenerator function
    // Use the same pattern as getApiUrl() in api.ts
    if (process.env.NODE_ENV === "development") {
      const emulatorHost = process.env.GATSBY_EMULATOR_HOST ?? API_CONFIG.defaultEmulatorHost
      this.baseUrl = `http://${emulatorHost}:${API_CONFIG.emulatorPort}/${API_CONFIG.projectId}/${API_CONFIG.region}/manageGenerator`
    } else {
      // Production/staging URL from env var
      this.baseUrl =
        process.env.GATSBY_GENERATOR_API_URL ??
        `https://${API_CONFIG.region}-${API_CONFIG.projectId}.cloudfunctions.net/manageGenerator`
    }
  }
  /**
   * Generate resume and/or cover letter
   * Public endpoint - no auth required
   */
  async generate(request: GenerateRequest): Promise<GenerateResponse> {
    return this.post<GenerateResponse>("/generator/generate", request, false)
  }

  /**
   * Get default generator settings
   * Public endpoint - no auth required
   */
  async getDefaults(): Promise<GeneratorDefaults> {
    return this.get<GeneratorDefaults>("/generator/defaults", false)
  }

  /**
   * Update default generator settings
   * Auth required - editor only
   */
  async updateDefaults(data: UpdateDefaultsData): Promise<GeneratorDefaults> {
    return this.put<GeneratorDefaults>("/generator/defaults", data, true)
  }

  /**
   * Get a generation request by ID (for polling progress)
   * Public endpoint - no auth required
   */
  async getRequest(generationId: string): Promise<GenerationRequest> {
    return this.get<GenerationRequest>(`/generator/requests/${generationId}`, false)
  }

  /**
   * List generation requests
   * Auth required - editor only
   */
  async listRequests(limit?: number): Promise<GenerationRequest[]> {
    const query = limit ? `?limit=${limit}` : ""
    const response = await this.get<{ requests: GenerationRequest[] }>(`/generator/requests${query}`, true)
    return response.requests
  }
}

// Export singleton instance
export const generatorClient = new GeneratorClient()<|MERGE_RESOLUTION|>--- conflicted
+++ resolved
@@ -14,32 +14,6 @@
   GenerationRequest,
 } from "../types/generator"
 
-<<<<<<< HEAD
-/**
- * Get the Generator API base URL
- * Uses manageGenerator function instead of manageExperience
- */
-const getGeneratorApiUrl = (): string => {
-  // Check if running on localhost (development) - use runtime check, not build-time
-  const isLocalhost =
-    typeof window !== "undefined" &&
-    (window.location.hostname === "localhost" || window.location.hostname === "127.0.0.1")
-
-  // Use emulator in development
-  if (isLocalhost) {
-    const emulatorHost = process.env.GATSBY_EMULATOR_HOST ?? API_CONFIG.defaultEmulatorHost
-    return `http://${emulatorHost}:${API_CONFIG.emulatorPort}/${API_CONFIG.projectId}/${API_CONFIG.region}/manageGenerator`
-  }
-
-  // Production/staging URL
-  return (
-    process.env.GATSBY_GENERATOR_API_URL ??
-    `https://${API_CONFIG.region}-${API_CONFIG.projectId}.cloudfunctions.net/manageGenerator`
-  )
-}
-
-=======
->>>>>>> 6d5838ba
 export class GeneratorClient extends ApiClient {
   constructor() {
     super()
