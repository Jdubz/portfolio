--- conflicted
+++ resolved
@@ -406,15 +406,6 @@
             }}
             style={{ display: "none" }}
           />
-<<<<<<< HEAD
-          <Flex sx={{ gap: 3, alignItems: "center" }}>
-            {formData.avatar && (
-              <Box sx={{ width: "80px", height: "80px", borderRadius: "50%", overflow: "hidden", flexShrink: 0 }}>
-                <Image src={formData.avatar} alt="Avatar" sx={{ width: "100%", height: "100%", objectFit: "cover" }} />
-              </Box>
-            )}
-            <Flex sx={{ gap: 2, flexDirection: "column", flex: 1 }}>
-=======
           <Flex sx={{ gap: 2, alignItems: "center" }}>
             {/* Avatar Display with Placeholder */}
             <Box
@@ -442,18 +433,10 @@
 
             {/* Upload Icon Button */}
             {isEditor && (
->>>>>>> 12176bba
               <Button
                 type="button"
                 variant="secondary"
                 onClick={() => avatarInputRef.current?.click()}
-<<<<<<< HEAD
-                disabled={!isEditor || uploadingAvatar || saving}
-                sx={{ px: 3, py: 2 }}
-              >
-                {uploadingAvatar ? "Uploading..." : formData.avatar ? "Change Avatar" : "Upload Avatar"}
-              </Button>
-=======
                 disabled={uploadingAvatar || saving}
                 sx={{
                   width: "40px",
@@ -472,7 +455,6 @@
 
             {/* Description */}
             <Flex sx={{ flexDirection: "column", flex: 1 }}>
->>>>>>> 12176bba
               <Text sx={{ fontSize: 1, opacity: 0.7 }}>
                 Recommended: Square image, at least 400x400px. Max 5MB. Formats: JPG, PNG, WebP, SVG
               </Text>
@@ -497,25 +479,6 @@
             }}
             style={{ display: "none" }}
           />
-<<<<<<< HEAD
-          <Flex sx={{ gap: 3, alignItems: "center" }}>
-            {formData.logo && (
-              <Box
-                sx={{
-                  width: "120px",
-                  height: "80px",
-                  border: "1px solid",
-                  borderColor: "divider",
-                  borderRadius: "4px",
-                  overflow: "hidden",
-                  flexShrink: 0,
-                  display: "flex",
-                  alignItems: "center",
-                  justifyContent: "center",
-                  bg: "background",
-                }}
-              >
-=======
           <Flex sx={{ gap: 2, alignItems: "center" }}>
             {/* Logo Display with Placeholder */}
             <Box
@@ -534,17 +497,11 @@
               }}
             >
               {formData.logo ? (
->>>>>>> 12176bba
                 <Image
                   src={formData.logo}
                   alt="Logo"
                   sx={{ maxWidth: "100%", maxHeight: "100%", objectFit: "contain" }}
                 />
-<<<<<<< HEAD
-              </Box>
-            )}
-            <Flex sx={{ gap: 2, flexDirection: "column", flex: 1 }}>
-=======
               ) : (
                 <Text sx={{ fontSize: 0, color: "textMuted", textAlign: "center" }}>No logo</Text>
               )}
@@ -552,18 +509,10 @@
 
             {/* Upload Icon Button */}
             {isEditor && (
->>>>>>> 12176bba
               <Button
                 type="button"
                 variant="secondary"
                 onClick={() => logoInputRef.current?.click()}
-<<<<<<< HEAD
-                disabled={!isEditor || uploadingLogo || saving}
-                sx={{ px: 3, py: 2 }}
-              >
-                {uploadingLogo ? "Uploading..." : formData.logo ? "Change Logo" : "Upload Logo"}
-              </Button>
-=======
                 disabled={uploadingLogo || saving}
                 sx={{
                   width: "40px",
@@ -582,7 +531,6 @@
 
             {/* Description */}
             <Flex sx={{ flexDirection: "column", flex: 1 }}>
->>>>>>> 12176bba
               <Text sx={{ fontSize: 1, opacity: 0.7 }}>
                 Recommended: Horizontal logo, transparent background. Max 5MB. Formats: JPG, PNG, WebP, SVG
               </Text>
