import React, { useState, useEffect } from "react"
import { Box, Heading, Text, Label, Textarea, Button, Flex, Alert, Spinner, Select } from "theme-ui"
import { generatorClient } from "../../api/generator-client"
import type { AIPrompts } from "../../types/generator"
import { logger } from "../../utils/logger"

interface AIPromptsTabProps {
  isEditor: boolean
}

const DEFAULT_RESUME_SYSTEM_PROMPT = `You are a professional resume formatter with strict adherence to factual accuracy.

CRITICAL RULES - THESE ARE ABSOLUTE AND NON-NEGOTIABLE:
1. ONLY use information explicitly provided in the experience data
2. NEVER add metrics, numbers, percentages, or statistics not in the original data
3. NEVER invent job responsibilities, accomplishments, or technologies
4. NEVER create companies, roles, dates, or locations not provided
5. If information is missing or unclear, omit it entirely - DO NOT guess or infer
6. You may REFORMAT wording for clarity, but NEVER change factual content
7. You may REORGANIZE content for better presentation, but NEVER add new information
8. MAXIMUM LENGTH: The resume MUST fit within 2 pages when rendered to PDF (approximately 700-800 words total)

Your role is to:
- Format and structure the provided experience data professionally
- Emphasize relevant experience for the target role BY ORDERING, not by fabrication
- Improve phrasing and grammar while preserving all factual details
- Ensure ATS-friendliness through proper formatting
- Use action verbs from the source material
- Focus on impact and results that are stated in the data
- Keep content concise to fit within 2-page limit

What you CANNOT do:
- Add accomplishments not stated in the source data
- Insert metrics or quantification not explicitly provided
- Infer skills, technologies, or methodologies not mentioned
- Create education entries if none are provided
- Exceed 2 pages of content`

const DEFAULT_RESUME_USER_PROMPT_TEMPLATE = `Create a modern resume for the "{{job.role}}" position at {{job.company}}.

PERSONAL INFORMATION:
- Name: {{personalInfo.name}}
- Email: {{personalInfo.email}}
- Phone: {{personalInfo.phone}}
- Location: {{personalInfo.location}}
- Website: {{personalInfo.website}}
- LinkedIn: {{personalInfo.linkedin}}
- GitHub: {{personalInfo.github}}

TARGET JOB INFORMATION:
- Company: {{job.company}}
- Role: {{job.role}}
- Company Website: {{job.companyWebsite}}
- Job Description (for relevance ranking ONLY, DO NOT fabricate experience to match):
{{job.jobDescription}}

EXPERIENCE DATA (YOUR ONLY SOURCE OF TRUTH):
{{experienceData}}

END OF ALL PROVIDED DATA - NO OTHER INFORMATION EXISTS

TASK REQUIREMENTS:
1. Create a professional summary using ONLY skills and experience present in the data above
2. Select and order the most relevant experience entries for the {{job.role}} role
3. Reformat (NOT rewrite) experience accomplishments for clarity while preserving all facts
4. If an accomplishment mentions technology relevant to the job description, emphasize it through placement
5. Extract skills ONLY from technologies explicitly mentioned in the experience entries above
6. If these keywords appear in the experience data, ensure they are prominent: {{emphasize}}
7. Use action verbs that appear in the source material or are direct synonyms
8. For education: Include ONLY if education information appears in the experience data or notes. Otherwise omit entirely.

FORBIDDEN ACTIONS (will result in rejection):
❌ Adding metrics/numbers not in source data (e.g., "increased by 50%", "serving 10K users")
❌ Inventing job responsibilities or projects
❌ Creating skills or technologies not mentioned in the data
❌ Fabricating education credentials
❌ Adding companies or roles not in the experience entries
❌ Inferring information from context or job description

Generate a complete, ATS-friendly resume using ONLY the factual information explicitly provided above.`

const DEFAULT_COVER_LETTER_SYSTEM_PROMPT = `You are an expert cover letter writer specializing in helping software engineers craft compelling, personalized cover letters.

Your letters are:
- Concise (3-4 paragraphs maximum)
- MAXIMUM LENGTH: Must fit on 1 page when rendered to PDF (approximately 250-350 words total)
- Professional but warm in tone
- Focused on relevant accomplishments and fit for the specific role
- Free of clichés and generic phrases
- Authentic and conversational

You highlight the candidate's most relevant accomplishments and explain why they're a great fit for the specific role and company.`

const DEFAULT_COVER_LETTER_USER_PROMPT_TEMPLATE = `Create a professional cover letter for the "{{job.role}}" position at {{job.company}}.

CANDIDATE INFORMATION:
- Name: {{personalInfo.name}}
- Email: {{personalInfo.email}}

JOB DETAILS:
- Company: {{job.company}}
- Role: {{job.role}}
- Company Website: {{job.companyWebsite}}
- Job Description:
{{job.jobDescription}}

CANDIDATE EXPERIENCE:
{{experienceData}}

REQUIREMENTS:
- 3-4 paragraphs maximum
- Professional but warm tone
- Highlight 2-3 most relevant accomplishments from experience
- Show knowledge of the company (if website/description provided)
- Explain why the candidate is a great fit for this specific role
- Include a clear call to action
- Use the candidate's name in the signature
- Address to "Hiring Manager" unless a specific name is provided in the job description

Generate a compelling cover letter that showcases the candidate's qualifications for this specific role.`

export const AIPromptsTab: React.FC<AIPromptsTabProps> = ({ isEditor }) => {
  const [loading, setLoading] = useState(true)
  const [saving, setSaving] = useState(false)
  const [error, setError] = useState<string | null>(null)
  const [success, setSuccess] = useState(false)
  const [hasChanges, setHasChanges] = useState(false)
  const [selectedPrompt, setSelectedPrompt] = useState<"resume" | "coverLetter">("resume")

  const [prompts, setPrompts] = useState<AIPrompts>({
    resume: {
      systemPrompt: DEFAULT_RESUME_SYSTEM_PROMPT,
      userPromptTemplate: DEFAULT_RESUME_USER_PROMPT_TEMPLATE,
    },
    coverLetter: {
      systemPrompt: DEFAULT_COVER_LETTER_SYSTEM_PROMPT,
      userPromptTemplate: DEFAULT_COVER_LETTER_USER_PROMPT_TEMPLATE,
    },
  })

  // Load current prompts
  useEffect(() => {
    const loadPrompts = async () => {
      try {
        setLoading(true)
        setError(null)

        const defaults = await generatorClient.getDefaults()

        if (defaults.aiPrompts) {
          setPrompts({
            resume: {
              systemPrompt: defaults.aiPrompts.resume?.systemPrompt ?? DEFAULT_RESUME_SYSTEM_PROMPT,
              userPromptTemplate: defaults.aiPrompts.resume?.userPromptTemplate ?? DEFAULT_RESUME_USER_PROMPT_TEMPLATE,
            },
            coverLetter: {
              systemPrompt: defaults.aiPrompts.coverLetter?.systemPrompt ?? DEFAULT_COVER_LETTER_SYSTEM_PROMPT,
              userPromptTemplate:
                defaults.aiPrompts.coverLetter?.userPromptTemplate ?? DEFAULT_COVER_LETTER_USER_PROMPT_TEMPLATE,
            },
          })
        }

        setLoading(false)
      } catch (err) {
        logger.error("Failed to load AI prompts", err as Error, {
          component: "AIPromptsTab",
          action: "loadPrompts",
        })
        setError(err instanceof Error ? err.message : "Failed to load AI prompts")
        setLoading(false)
      }
    }

    void loadPrompts()
  }, [])

  const handlePromptChange = (
    type: "resume" | "coverLetter",
    field: "systemPrompt" | "userPromptTemplate",
    value: string
  ) => {
    setPrompts((prev) => ({
      ...prev,
      [type]: {
        ...prev[type],
        [field]: value,
      },
    }))
    setHasChanges(true)
    setSuccess(false)
  }

  const handleReset = () => {
    setPrompts({
      resume: {
        systemPrompt: DEFAULT_RESUME_SYSTEM_PROMPT,
        userPromptTemplate: DEFAULT_RESUME_USER_PROMPT_TEMPLATE,
      },
      coverLetter: {
        systemPrompt: DEFAULT_COVER_LETTER_SYSTEM_PROMPT,
        userPromptTemplate: DEFAULT_COVER_LETTER_USER_PROMPT_TEMPLATE,
      },
    })
    setHasChanges(true)
    setSuccess(false)
  }

  const handleSubmit = async (e: React.FormEvent) => {
    e.preventDefault()

    if (!hasChanges) {
      setSuccess(true)
      return
    }

    try {
      setSaving(true)
      setError(null)
      setSuccess(false)

      await generatorClient.updateDefaults({ aiPrompts: prompts })

      setSaving(false)
      setSuccess(true)
      setHasChanges(false)

      logger.info("AI prompts saved successfully", {
        component: "AIPromptsTab",
        action: "savePrompts",
      })
    } catch (err) {
      logger.error("Failed to save AI prompts", err as Error, {
        component: "AIPromptsTab",
        action: "savePrompts",
      })
      setError(err instanceof Error ? err.message : "Failed to save AI prompts")
      setSaving(false)
    }
  }

  if (loading) {
    return (
      <Box>
        <Flex sx={{ justifyContent: "center", alignItems: "center", minHeight: "400px" }}>
          <Spinner size={48} />
        </Flex>
      </Box>
    )
  }

  return (
    <Box>
      {/* Header */}
      <Box sx={{ mb: 4 }}>
        <Text sx={{ color: "text", opacity: 0.8 }}>
          {isEditor
            ? "Customize the AI prompts used for generating resumes and cover letters. These prompts control how the AI formats and structures your documents."
            : "View the AI prompts used for document generation. Sign in as an editor to modify these prompts."}
        </Text>
      </Box>

      {/* Error Alert */}
      {error && (
        <Alert variant="error" sx={{ mb: 3 }}>
          {error}
        </Alert>
      )}

      {/* Success Alert */}
      {success && !error && (
        <Alert variant="success" sx={{ mb: 3 }}>
          ✓ AI prompts saved successfully!
        </Alert>
      )}

<<<<<<< HEAD
      {/* Prompt Type Selector */}
=======
      {/* Prompt Type Selector - Always enabled for selection */}
>>>>>>> 12176bba
      <Box sx={{ mb: 4 }}>
        <Label htmlFor="prompt-type">Document Type</Label>
        <Select
          id="prompt-type"
          value={selectedPrompt}
          onChange={(e) => setSelectedPrompt(e.target.value as "resume" | "coverLetter")}
<<<<<<< HEAD
          disabled={!isEditor || saving}
=======
          disabled={saving}
>>>>>>> 12176bba
        >
          <option value="resume">Resume</option>
          <option value="coverLetter">Cover Letter</option>
        </Select>
      </Box>

      {/* Prompts Form */}
      <Box
        as="form"
        onSubmit={(e: React.FormEvent) => {
          void handleSubmit(e)
        }}
        sx={{
          bg: "background",
          p: 4,
          borderRadius: "8px",
          border: "1px solid",
          borderColor: "muted",
        }}
      >
        <Heading as="h2" sx={{ fontSize: 3, mb: 3, color: "primary" }}>
          {selectedPrompt === "resume" ? "Resume" : "Cover Letter"} Prompts
        </Heading>

        {/* System Prompt */}
        <Box sx={{ mb: 4 }}>
          <Label htmlFor="system-prompt">
            System Prompt
            <Text as="span" sx={{ ml: 2, fontSize: 1, opacity: 0.7 }}>
              (Defines the AI&apos;s role and behavior)
            </Text>
          </Label>
          <Textarea
            id="system-prompt"
            value={prompts[selectedPrompt]?.systemPrompt ?? ""}
            onChange={(e) => handlePromptChange(selectedPrompt, "systemPrompt", e.target.value)}
            disabled={!isEditor || saving}
            rows={15}
            sx={{
              fontFamily: "monospace",
              fontSize: 1,
            }}
          />
        </Box>

        {/* User Prompt Template */}
        <Box sx={{ mb: 4 }}>
          <Label htmlFor="user-prompt">
            User Prompt Template
            <Text as="span" sx={{ ml: 2, fontSize: 1, opacity: 0.7 }}>
              (Template for user instructions - supports variables)
            </Text>
          </Label>
          <Textarea
            id="user-prompt"
            value={prompts[selectedPrompt]?.userPromptTemplate ?? ""}
            onChange={(e) => handlePromptChange(selectedPrompt, "userPromptTemplate", e.target.value)}
            disabled={!isEditor || saving}
            rows={25}
            sx={{
              fontFamily: "monospace",
              fontSize: 1,
            }}
          />
          <Text sx={{ fontSize: 0, mt: 2, opacity: 0.7 }}>
            Available variables: {"{{personalInfo.name}}"}, {"{{personalInfo.email}}"}, {"{{job.role}}"},
            {"{{job.company}}"}, {"{{experienceData}}"}, etc.
          </Text>
        </Box>

        {/* Actions - Editor Only */}
        {isEditor && (
          <Flex sx={{ gap: 3, justifyContent: "space-between", mt: 4 }}>
            <Button type="button" variant="secondary" onClick={handleReset} disabled={saving} sx={{ px: 4, py: 2 }}>
              Reset to Defaults
            </Button>
            <Button type="submit" variant="primary" disabled={saving || !hasChanges} sx={{ px: 4, py: 2 }}>
              {saving ? "Saving..." : hasChanges ? "Save Changes" : "Saved"}
            </Button>
          </Flex>
        )}
      </Box>

      {/* Info Box */}
      <Box sx={{ mt: 4, p: 3, bg: "muted", borderRadius: "4px" }}>
        <Text sx={{ fontSize: 1, color: "text", opacity: 0.8 }}>
          <strong>Note:</strong> These prompts control how the AI generates documents. Changes will apply to all future
          generations. Be careful when modifying - incorrect prompts may result in poor quality outputs.
        </Text>
      </Box>
    </Box>
  )
}<|MERGE_RESOLUTION|>--- conflicted
+++ resolved
@@ -274,22 +274,14 @@
         </Alert>
       )}
 
-<<<<<<< HEAD
-      {/* Prompt Type Selector */}
-=======
       {/* Prompt Type Selector - Always enabled for selection */}
->>>>>>> 12176bba
       <Box sx={{ mb: 4 }}>
         <Label htmlFor="prompt-type">Document Type</Label>
         <Select
           id="prompt-type"
           value={selectedPrompt}
           onChange={(e) => setSelectedPrompt(e.target.value as "resume" | "coverLetter")}
-<<<<<<< HEAD
-          disabled={!isEditor || saving}
-=======
           disabled={saving}
->>>>>>> 12176bba
         >
           <option value="resume">Resume</option>
           <option value="coverLetter">Cover Letter</option>
